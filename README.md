--- conflicted
+++ resolved
@@ -56,11 +56,7 @@
 model_clf, study_clf = tune_rf_oob(
     X, y,
     problem="clf",
-<<<<<<< HEAD
     score_func=lambda y, proba: roc_auc_score(y, proba[:, 1]),
-=======
-    score_func=roc_auc_score,
->>>>>>> 9e73c50b
     greater_is_better=True,
     n_trials=20,
     random_state=42,
@@ -94,11 +90,7 @@
 model_p, best_n_estimators, study_p, plateau_found = tune_rf_oob_plateau(
     X, y,
     problem="clf",
-<<<<<<< HEAD
     score_func=lambda y, proba: roc_auc_score(y, proba[:, 1]),
-=======
-    score_func=roc_auc_score,
->>>>>>> 9e73c50b
     greater_is_better=True,
     n_trials=15,       # Optuna trials per inner search
     random_state=42,
@@ -162,7 +154,7 @@
 * `uci:<id>`
 * `url:<http(s)://...>` or plain `http(s)://...`
 * `kaggle-comp:<slug>@<filename>` (Kaggle **Competitions**; `@filename` is optional. If omitted, the loader auto-picks a good candidate — prefers `train.*` among supported formats; rules must be accepted in the Kaggle UI.)
-* `file`
+* `file` (`raw`)
 
 **Supported on-disk formats:** CSV, TXT, TSV/TAB, `.data` (CSV-like), Parquet, JSON, ARFF, XLS/XLSX.  
 
@@ -174,33 +166,18 @@
     name: "Breast Cancer Wisconsin (Diagnostic)"
     loader: "sklearn:sklearn.datasets.load_breast_cancer"
     target: "target"  # used only when return_X_y=True
-<<<<<<< HEAD
-=======
-    bib: |
-      @misc{sklearn_breast_cancer, ...}
->>>>>>> 9e73c50b
 
   credit_card_default:
     name: "Default of Credit Card Clients (Taiwan)"
     loader: "uci:350"  # UCI dataset id 350 – https://archive.ics.uci.edu/dataset/350/default+of+credit+card+clients
     target: "default payment next month"  # description-based column name (applied if unique)
     ignored_columns: "ID"
-<<<<<<< HEAD
-=======
-    bib: |
-      @dataset{yeh_uci_credit_default_2009, ...}
->>>>>>> 9e73c50b
 
   titanic:
     name: "Titanic (Kaggle competition)"
     loader: "kaggle-comp:titanic@train.csv"
     target: "Survived"
     ignored_columns: "PassengerId,Name,Ticket,Cabin"
-<<<<<<< HEAD
-=======
-    bib: |
-      @misc{Kaggle_Titanic, ...}
->>>>>>> 9e73c50b
 ```
 
 **Ignored columns**  
@@ -227,12 +204,8 @@
    - Windows: `C:\Users\<you>\.kaggle\kaggle.json`
    Or set env vars `KAGGLE_USERNAME` and `KAGGLE_KEY`.
 3. **Competitions only:** open the competition page and **Accept Rules**.
-<<<<<<< HEAD
 4. Then you can use `kaggle-comp:` loaders in YAML, and the repository will auto‑download on first use. 
    We use the Kaggle Python API (no CLI required).
-=======
-4. Then you can use `kaggle-comp:` loaders in YAML, and the repository will auto‑download on first use. We use the Kaggle Python API (no CLI required).
->>>>>>> 9e73c50b
 
 ---
 
